--- conflicted
+++ resolved
@@ -32,14 +32,10 @@
     model: Optional[Union[str, LanguageModelLike]] = None,
     subagents: list[SubAgent] = None,
     state_schema: Optional[StateSchemaType] = None,
-<<<<<<< HEAD
-    enable_planning_approval: bool = False,
-    checkpointer: Optional[Union[str, Any]] = None,
-    pre_model_hook: Optional[Callable] = None,
-=======
     config_schema: Optional[Type[Any]] = None,
     checkpointer: Optional[Checkpointer] = None,
->>>>>>> e7762ace
+    enable_planning_approval: bool = False,
+    pre_model_hook: Optional[Callable] = None,
 ):
     """Create a deep agent.
 
@@ -60,20 +56,12 @@
                 - (optional) `requires_approval` (bool): Whether this subagent requires plan approval
                 - (optional) `approval_points` (list): Specific points where approval is needed
         state_schema: The schema of the deep agent. Should subclass from DeepAgentState
-<<<<<<< HEAD
+        config_schema: The schema of the deep agent.
+        checkpointer: Optional checkpointer for persisting agent state between runs.
         enable_planning_approval: Whether to enable human-in-the-loop planning approval
-        checkpointer: Checkpointer to use for state persistence. Can be:
-            - "memory": Use InMemorySaver 
-            - "postgres": Use PostgresSaver (requires configuration)
-            - Custom checkpointer instance
-            - None: No checkpointing (disables human-in-the-loop features)
         pre_model_hook: Optional function to process state before each LLM call.
             Useful for context compression, message filtering, or preprocessing.
             Function should take DeepAgentState and return modified DeepAgentState.
-=======
-        config_schema: The schema of the deep agent.
-        checkpointer: Optional checkpointer for persisting agent state between runs.
->>>>>>> e7762ace
     """
     prompt = instructions + base_prompt
     built_in_tools = [write_todos, write_file, read_file, ls, edit_file]
@@ -97,7 +85,6 @@
         state_schema
     )
     all_tools = built_in_tools + list(tools) + [task_tool]
-<<<<<<< HEAD
     
     # Detect if running under LangGraph API
     import os
@@ -155,14 +142,4 @@
             pre_model_hook=pre_model_hook
         )
     
-    return agent
-=======
-    return create_react_agent(
-        model,
-        prompt=prompt,
-        tools=all_tools,
-        state_schema=state_schema,
-        config_schema=config_schema,
-        checkpointer=checkpointer,
-    )
->>>>>>> e7762ace
+    return agent