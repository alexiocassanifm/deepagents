--- conflicted
+++ resolved
@@ -20,13 +20,10 @@
     description: str
     prompt: str
     tools: NotRequired[list[str]]
-<<<<<<< HEAD
+    # Optional per-subagent model configuration
+    model_settings: NotRequired[dict[str, Any]]
     requires_approval: NotRequired[bool]
     approval_points: NotRequired[list[str]]
-=======
-    # Optional per-subagent model configuration
-    model_settings: NotRequired[dict[str, Any]]
->>>>>>> e7762ace
 
 
 def _create_task_tool(tools, instructions, subagents: list[SubAgent], model, state_schema):
@@ -73,7 +70,6 @@
         if "tools" in _agent:
             _tools = [tools_by_name[t] for t in _agent["tools"] if t in tools_by_name]
         else:
-<<<<<<< HEAD
             _tools = [t for t in tools if hasattr(t, 'name')]  # Filter to valid tools
         
         # If the subagent requires approval, add review_plan to its tools
@@ -82,8 +78,15 @@
             _tools = list(_tools) + [review_plan]
         
         try:
+        # Resolve per-subagent model if specified, else fallback to main model
+        if "model_settings" in _agent:
+            model_config = _agent["model_settings"]
+            # Always use get_default_model to ensure all settings are applied
+            sub_model = init_chat_model(**model_config)
+        else:
+            sub_model = model
             agents[_agent["name"]] = create_react_agent(
-                model, prompt=_agent["prompt"], tools=_tools, state_schema=state_schema
+                sub_model, prompt=_agent["prompt"], tools=_tools, state_schema=state_schema
             )
         except KeyError as e:
             # If creation fails, try without problematic tools
@@ -92,19 +95,6 @@
             agents[_agent["name"]] = create_react_agent(
                 model, prompt=_agent["prompt"], tools=safe_tools, state_schema=state_schema
             )
-=======
-            _tools = tools
-        # Resolve per-subagent model if specified, else fallback to main model
-        if "model_settings" in _agent:
-            model_config = _agent["model_settings"]
-            # Always use get_default_model to ensure all settings are applied
-            sub_model = init_chat_model(**model_config)
-        else:
-            sub_model = model
-        agents[_agent["name"]] = create_react_agent(
-            sub_model, prompt=_agent["prompt"], tools=_tools, state_schema=state_schema
-        )
->>>>>>> e7762ace
 
     other_agents_string = [
         f"- {_agent['name']}: {_agent.get('description', 'Specialized agent')}" for _agent in subagents
@@ -136,17 +126,8 @@
         
         # Execute the sub-agent
         sub_agent = agents[subagent_type]
-<<<<<<< HEAD
-        agent_state = state.copy()
-        agent_state["messages"] = [{"role": "user", "content": description}]
-        
-        result = await sub_agent.ainvoke(agent_state)
-        
-        # Return the subagent results
-=======
         state["messages"] = [{"role": "user", "content": description}]
         result = await sub_agent.ainvoke(state)
->>>>>>> e7762ace
         return Command(
             update={
                 "files": result.get("files", {}),
